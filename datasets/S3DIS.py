#
#
#      0=================================0
#      |    Kernel Point Convolutions    |
#      0=================================0
#
#
# ----------------------------------------------------------------------------------------------------------------------
#
#      Class handling S3DIS dataset.
#      Implements a Dataset, a Sampler, and a collate_fn
#
# ----------------------------------------------------------------------------------------------------------------------
#
#      Hugues THOMAS - 11/06/2018
#


# ----------------------------------------------------------------------------------------------------------------------
#
#           Imports and global variables
#       \**********************************/
#

# Common libs
import time
import numpy as np
import pickle
import torch
import math
#from multiprocessing import Lock
import multiprocessing

# OS functions
from os import listdir
from os.path import exists, join, isdir

# Dataset parent class
from datasets.common import PointCloudDataset
from torch.utils.data import Sampler, get_worker_info
from utils.mayavi_visu import *

from datasets.common import grid_subsampling
from utils.config import bcolors


# ----------------------------------------------------------------------------------------------------------------------
#
#           Dataset class definition
#       \******************************/


class S3DISDataset(PointCloudDataset):
    """Class to handle S3DIS dataset."""

    def __init__(self, config, set='training', use_potentials=True, load_data=True):
        """
        This dataset is small enough to be stored in-memory, so load all point clouds here
        """
        PointCloudDataset.__init__(self, 'S3DIS')

        ############
        # Parameters
        ############

        # Dict from labels to names
        self.label_to_names = {0: 'ceiling',
                               1: 'floor',
                               2: 'wall',
                               3: 'beam',
                               4: 'column',
                               5: 'window',
                               6: 'door',
                               7: 'chair',
                               8: 'table',
                               9: 'bookcase',
                               10: 'sofa',
                               11: 'board',
                               12: 'clutter'}

        # Initialize a bunch of variables concerning class labels
        self.init_labels()

        # List of classes ignored during training (can be empty)
        self.ignored_labels = np.array([])

        # Dataset folder
        self.path = '../datasets/Stanford3dDataset_v1.2'
        #self.path = '../datasets/Vaihingen'  # kuramin changed

        # Type of task conducted on this dataset
        self.dataset_task = 'cloud_segmentation'

        # Update number of class and data task in configuration
        config.num_classes = self.num_classes
        config.dataset_task = self.dataset_task

        # Parameters from config
        self.config = config

        # Training or test set
        self.set = set

        # Using potential or random epoch generation
        self.use_potentials = use_potentials

        # Path of the training files
        self.train_path = 'original_ply'

        # List of files to process
        ply_path = join(self.path, self.train_path)

        # Proportion of validation scenes
        # self.cloud_names = ['Area_1', 'Area_2', 'Area_3', 'Area_4', 'Area_5', 'Area_6']
        # self.all_splits = [0, 1, 2, 3, 4, 5]
        # self.validation_split = 5    # kuramin changed

        #self.cloud_names = ['Vaihingen3D_Training_rgb', 'Vaihingen3D_Evaluation_rgb']
        #self.cloud_names = ['cloud7 - Cloud2', 'cloud7 - Cloud2']
        #self.cloud_names = ['Area_1_fake_rgb_remarked', 'Area_2']
        #self.cloud_names = ['Area_1_fake_rgb_remarked', 'Area_2_remarked']

        self.cloud_names = ['Area_1', 'Area_3']
        self.all_splits = [0, 1]
        self.validation_split = 1

        # Number of models used per epoch (used only during visualization)
        if self.set == 'training':
            self.epoch_n = config.steps_per_epoch * config.batch_num
        elif self.set in ['validation', 'test', 'ERF']:
            self.epoch_n = config.validation_size * config.batch_num
        else:
            raise ValueError('Unknown set for S3DIS data: ', self.set)

        # Stop, data is not needed
        if not load_data:
            return

        ###################
        # Prepare ply files
        ###################

        #ply_path = join(self.path, self.train_path)
        if not exists(ply_path):
            print("No folder", ply_path, "with ply-files was found, let's create ply-files from txt-files")
            makedirs(ply_path)
            self.prepare_S3DIS_ply(ply_path)
        else:
            print("Ply-files are already created based on txt-files")

        ################
        # Load ply files
        ################

        # Fill in the list of training (or validation) files
        self.files = []
        for i, f in enumerate(self.cloud_names):
            if self.set == 'training':
                # if training, self.files collects all full paths based on cloud_names which are for training
                if self.all_splits[i] != self.validation_split:
                    self.files += [join(ply_path, f + '.ply')]
            elif self.set in ['validation', 'test', 'ERF']:
                # if validation or test, self.files collects all full paths based on cloud_names which are for validation (or test)
                if self.all_splits[i] == self.validation_split:
                    self.files += [join(ply_path, f + '.ply')]
            else:
                raise ValueError('Unknown set for S3DIS data: ', self.set)

        # leave only those cloud_names which are relevant for current procedure
        if self.set == 'training':
            self.cloud_names = [f for i, f in enumerate(self.cloud_names)
                                if self.all_splits[i] != self.validation_split]
        elif self.set in ['validation', 'test', 'ERF']:
            self.cloud_names = [f for i, f in enumerate(self.cloud_names)
                                if self.all_splits[i] == self.validation_split]

        if 0 < self.config.first_subsampling_dl <= 0.01:
            raise ValueError('subsampling_parameter too low (should be over 1 cm')

        # Initiate containers
        self.input_trees = []
        self.input_colors = []
        self.input_labels = []
        self.pot_trees = []
        self.num_clouds = 0
        self.test_proj = []
        self.validation_labels = []

        # Load data from self.files to self.pot_trees
        self.load_subsampled_clouds()

        ############################
        # Batch selection parameters
        ############################

        # Initialize value for batch limit (max number of points per batch).
        self.batch_limit = torch.tensor([1], dtype=torch.float32)
        self.batch_limit.share_memory_()

        # Initialize potentials
        if use_potentials:
            self.potentials = []
            self.min_potentials = []
            self.argmin_potentials = []

            # for every training/validation point cloud create a list of potentials - list of random values
            # in range (0, 1e-3) of the same size as pot_tree of this cloud
            # create lists of minimal values of potentials and their indexes
            for i, tree in enumerate(self.pot_trees):
                self.potentials += [torch.from_numpy(np.random.rand(tree.data.shape[0]) * 1e-3)]
                min_ind = int(torch.argmin(self.potentials[-1]))
                self.argmin_potentials += [min_ind]
                self.min_potentials += [float(self.potentials[-1][min_ind])]

            # Share potential memory
            self.argmin_potentials = torch.from_numpy(np.array(self.argmin_potentials, dtype=np.int64))
            self.min_potentials = torch.from_numpy(np.array(self.min_potentials, dtype=np.float64))
            self.argmin_potentials.share_memory_()
            self.min_potentials.share_memory_()
            for i, _ in enumerate(self.pot_trees):
                self.potentials[i].share_memory_()

            self.worker_waiting = torch.tensor([0 for _ in range(config.input_threads)], dtype=torch.int32)
            self.worker_waiting.share_memory_()
            self.epoch_inds = None
            self.epoch_i = 0

        else:
            self.potentials = None
            self.min_potentials = None
            self.argmin_potentials = None
            self.epoch_inds = torch.from_numpy(np.zeros((2, config.steps_per_epoch * config.batch_num), dtype=np.int64))
            self.epoch_i = torch.from_numpy(np.zeros((1,), dtype=np.int64))
            self.epoch_i.share_memory_()
            self.epoch_inds.share_memory_()

        self.worker_lock = multiprocessing.Lock()  # Create a lock which will be used later inside

        # For ERF visualization, we want only one cloud per batch and no randomness
        if self.set == 'ERF':
            self.batch_limit = torch.tensor([1], dtype=torch.float32)
            self.batch_limit.share_memory_()
            np.random.seed(42)

        return

    def __len__(self):
        """
        Return the length of data here
        """
        return len(self.cloud_names)

    def __getitem__(self, batch_i):
        """
        The main thread gives a list of indices to load a batch. Each worker is going to work in parallel to load a
        different list of indices.
        """

        if self.use_potentials:
            # kuramins print
            # print('get_item')
            # print('Threading batch_i', batch_i)
            return self.potential_item(batch_i)
        else:
            return self.random_item(batch_i)

    def potential_item(self, batch_i, debug_workers=False):
        # print('Start potential item')  # kuramins print
        t = [time.time()]

        # Initiate concatеnation lists
        p_list = []
        f_list = []
        l_list = []
        pi_list = []
        i_list = []
        ci_list = []
        s_list = []
        R_list = []
        batch_n = 0
        # inp_counter = 0

        # info = get_worker_info()
        # if info is not None:
        #     wid = info.id
        # else:
        #     wid = None

        while True:
            # print('Begin new iteration of while')  # kuramins print
            t += [time.time()]

            # if debug_workers:
            #     message = ''
            #     for wi in range(info.num_workers):
            #         if wi == wid:
            #             message += ' {:}X{:} '.format(bcolors.FAIL, bcolors.ENDC)
            #         elif self.worker_waiting[wi] == 0:
            #             message += '   '
            #         elif self.worker_waiting[wi] == 1:
            #             message += ' | '
            #         elif self.worker_waiting[wi] == 2:
            #             message += ' o '
            #     print(message)
            #     self.worker_waiting[wid] = 0  #kuramin commented

            with self.worker_lock:

                # if debug_workers:
                #     message = ''
                #     for wi in range(info.num_workers):
                #         if wi == wid:
                #             message += ' {:}v{:} '.format(bcolors.OKGREEN, bcolors.ENDC)
                #         elif self.worker_waiting[wi] == 0:
                #             message += '   '
                #         elif self.worker_waiting[wi] == 1:
                #             message += ' | '
                #         elif self.worker_waiting[wi] == 2:
                #             message += ' o '
                #     print(message)
                #     self.worker_waiting[wid] = 1

                # Get potential minimum  #kuramin commented
                cloud_ind = int(torch.argmin(self.min_potentials))  # cloud_ind is number of cloud, comes from whichever clouds minimal potential is randomized to be smaller
                point_ind = int(self.argmin_potentials[cloud_ind])  # index of the smallest potential in this cloud, which are assigned randomly

                # Get potential points from tree structure
                pot_points = np.array(self.pot_trees[cloud_ind].data, copy=False)

                # Start creation of ball by assigning a Center point (taken as cloud point with minimal random potential)
                center_point = pot_points[point_ind, :].reshape(1, -1)

                # Add a small noise to center point
                if self.set != 'ERF':
                    center_point += np.random.normal(scale=self.config.in_radius / 10, size=center_point.shape)

                # Indices of points of potential trees which are inside ball around center point
                pot_inds, dists = self.pot_trees[cloud_ind].query_radius(center_point,
                                                                         r=self.config.in_radius,
                                                                         return_distance=True)

                d2s = np.square(dists[0])
                #pot_inds = torch.tensor(pot_inds[0])  # query radius returns pot_inds wrapped in extra dimension
                pot_inds = pot_inds[0]  # kuramin returned it back to this

                # Update potentials (Tukey weights plot is -|x|+1 inside [-in_radius, in_radius] and 0 everywhere outside)
                if self.set != 'ERF':
                    tukeys = np.square(1 - d2s / np.square(self.config.in_radius))
                    tukeys[d2s > np.square(self.config.in_radius)] = 0
                    tukeys = torch.tensor(tukeys)  # kuramin added when it didnt work on Hulk
                    self.potentials[cloud_ind][pot_inds] += tukeys
                    min_ind = torch.argmin(self.potentials[cloud_ind])
                    self.min_potentials[[cloud_ind]] = self.potentials[cloud_ind][min_ind]
                    self.argmin_potentials[[cloud_ind]] = min_ind

            t += [time.time()]

            # Get points of once-sampled cloud from tree structure
            points = np.array(self.input_trees[cloud_ind].data, copy=False)

            # Indices of points of once-sampled original cloud which are inside ball around center point
            input_inds = self.input_trees[cloud_ind].query_radius(center_point,
                                                                  r=self.config.in_radius)[0]

            t += [time.time()]

            # Number collected
            number_of_inball_points = input_inds.shape[0]

            # Collect points, labels and colors
            input_points = (points[input_inds] - center_point).astype(np.float32)
            input_colors = self.input_colors[cloud_ind][input_inds]
            if self.set in ['test', 'ERF']:
                input_labels = np.zeros(input_points.shape[0])
            else:
                input_labels = self.input_labels[cloud_ind][input_inds]
                input_labels = np.array([float(self.label_to_idx[l]) for l in input_labels])

            t += [time.time()]

            # Data augmentation. Returns result of application of some random transformation and parameters of this transformation
            input_points, scale, R = self.augmentation_transform(input_points)

            # Color augmentation
            if np.random.rand() > self.config.augment_color:
                input_colors *= 0

            # Get original height as additional feature
            input_features = np.hstack((input_colors, input_points[:, 2:] + center_point[:, 2:])).astype(np.float32)

            t += [time.time()]

            # kuramins print
            # print('input_points.shape', input_points.shape)
            # print('input_features.shape', input_features.shape)
            # print('input_labels.shape', input_labels.shape)
            # print('input_inds.shape', input_inds.shape)
            # print('point_ind is', point_ind)
            # print('cloud_ind is ', cloud_ind)
            # print('scale.shape', scale.shape)
            # print('R.shape', R.shape)

            # inp_filename = '/home/kuramin/Downloads/input'
            # inp_counter += 1
            # print(str(inp_filename)+str(inp_counter)+'.ply')
            # write_ply('/home/kuramin/Downloads/input.ply',
            #               [input_points, input_colors, input_labels],
            #               ['x', 'y', 'z', 'red', 'green', 'blue', 'class'])

            # as a result, input_points is a ball of radius 1.3 m
            # and p_list is a set of such balls. Number of balls is limited by current value of self.batch_limit

            # Stack batch
            p_list += [input_points]
            f_list += [input_features]
            l_list += [input_labels]
            i_list += [input_inds]
            pi_list += [point_ind]
            ci_list += [cloud_ind]
            s_list += [scale]
            R_list += [R]

            # kuramins print
            # print('len(p_list)', len(p_list))
            # for i in range(len(p_list)):
            #     print('p_list[', i, '].shape', p_list[i].shape)

            # Update batch size
            batch_n += number_of_inball_points
            # kuramins print
            # print('batch_n is', batch_n)
            # print('batch_limit is', self.batch_limit)

            # In case batch is full, stop
            if batch_n > int(self.batch_limit):
                # print('break out from while, cause batch_limit is', self.batch_limit)  # kuramins print
                break

            # Randomly drop some points (act as an augmentation process and a safety for GPU memory consumption)
            # if number_of_inball_points > int(self.batch_limit):
            #    input_inds = np.random.choice(input_inds, size=int(self.batch_limit) - 1, replace=False)
            #    number_of_inball_points = input_inds.shape[0]

        ###################
        # Concatenate batch
        ###################

        # print("p_list is full, its size is", len(p_list))  # kuramins print
        inp_filename = '/home/kuramin/Downloads/stacked_points/stacked_points'  # kuramin added
        for i, inp in enumerate(p_list):
            # print('p_list member', i, 'has size', p_list[i].shape[0])  # kuramins print
            inp_filename += '_' + str(p_list[i].shape[0])
            p_list[i] += pot_points[pi_list[i], :]

        stacked_points = np.concatenate(p_list, axis=0)
        features = np.concatenate(f_list, axis=0)
        labels = np.concatenate(l_list, axis=0)
        point_inds = np.array(pi_list, dtype=np.int32)
        cloud_inds = np.array(ci_list, dtype=np.int32)
        input_inds = np.concatenate(i_list, axis=0)
        stack_lengths = np.array([pp.shape[0] for pp in p_list], dtype=np.int32)
        scales = np.array(s_list, dtype=np.float32)
        rots = np.stack(R_list, axis=0)

        #write_ply(str(inp_filename)+'.ply', [stacked_points, features, labels], ['x', 'y', 'z', 'red', 'green', 'blue', 'height', 'class'])  # kuramin added

        # inp_filename = '/home/kuramin/Downloads/stacked_points_xyz_'
        # for i, inp in enumerate(p_list):
        #     write_ply(str(inp_filename)+str(i)+'.ply',
        #                   [p_list[i], f_list[i][:,0:3], l_list[i]],
        #                   ['x', 'y', 'z', 'red', 'green', 'blue', 'class'])

        # Input features (feature with constant value 1 means that this point is real member of original cloud)
        stacked_features = np.ones_like(stacked_points[:, :1], dtype=np.float32)
        if self.config.in_features_dim == 1:
            pass
        elif self.config.in_features_dim == 4:  # without original height of point
            stacked_features = np.hstack((stacked_features, features[:, :3]))
        elif self.config.in_features_dim == 5:  # with original height of point
            stacked_features = np.hstack((stacked_features, features))
        else:
            raise ValueError('Only accepted input dimensions are 1, 4 and 5 (without and with XYZ)')  # Kuramin fixed typo: was 7, now 5

        #######################
        # Create network inputs
        #######################
        #
        #   Points, neighbors, pooling indices for each layers
        #

        t += [time.time()]

        # Perform several batch_grid_samplings to get 5 levels of sampling of cloud stacked_points
        input_list = self.segmentation_inputs(stacked_points,
                                              stacked_features,
                                              labels,
                                              stack_lengths)

        t += [time.time()]

        # Add scale and rotation for testing
        input_list += [scales, rots, cloud_inds, point_inds, input_inds]

        # if debug_workers:
        #     message = ''
        #     for wi in range(info.num_workers):
        #         if wi == wid:
        #             message += ' {:}0{:} '.format(bcolors.OKBLUE, bcolors.ENDC)
        #         elif self.worker_waiting[wi] == 0:
        #             message += '   '
        #         elif self.worker_waiting[wi] == 1:
        #             message += ' | '
        #         elif self.worker_waiting[wi] == 2:
        #             message += ' o '
        #     print(message)
        #     self.worker_waiting[wid] = 2  #kuramin commented

        t += [time.time()]

        # Display timings
        #debugT = False  #kuramin commented
        # if debugT:
        #     print('\n************************\n')
        #     print('Timings:')
        #     ti = 0
        #     N = 5
        #     mess = 'Init ...... {:5.1f}ms /'
        #     loop_times = [1000 * (t[ti + N * i + 1] - t[ti + N * i]) for i in range(len(stack_lengths))]
        #     for dt in loop_times:
        #         mess += ' {:5.1f}'.format(dt)
        #     print(mess.format(np.sum(loop_times)))
        #     ti += 1
        #     mess = 'Pots ...... {:5.1f}ms /'
        #     loop_times = [1000 * (t[ti + N * i + 1] - t[ti + N * i]) for i in range(len(stack_lengths))]
        #     for dt in loop_times:
        #         mess += ' {:5.1f}'.format(dt)
        #     print(mess.format(np.sum(loop_times)))
        #     ti += 1
        #     mess = 'Sphere .... {:5.1f}ms /'
        #     loop_times = [1000 * (t[ti + N * i + 1] - t[ti + N * i]) for i in range(len(stack_lengths))]
        #     for dt in loop_times:
        #         mess += ' {:5.1f}'.format(dt)
        #     print(mess.format(np.sum(loop_times)))
        #     ti += 1
        #     mess = 'Collect ... {:5.1f}ms /'
        #     loop_times = [1000 * (t[ti + N * i + 1] - t[ti + N * i]) for i in range(len(stack_lengths))]
        #     for dt in loop_times:
        #         mess += ' {:5.1f}'.format(dt)
        #     print(mess.format(np.sum(loop_times)))
        #     ti += 1
        #     mess = 'Augment ... {:5.1f}ms /'
        #     loop_times = [1000 * (t[ti + N * i + 1] - t[ti + N * i]) for i in range(len(stack_lengths))]
        #     for dt in loop_times:
        #         mess += ' {:5.1f}'.format(dt)
        #     print(mess.format(np.sum(loop_times)))
        #     ti += N * (len(stack_lengths) - 1) + 1
        #     print('concat .... {:5.1f}ms'.format(1000 * (t[ti+1] - t[ti])))
        #     ti += 1
        #     print('input ..... {:5.1f}ms'.format(1000 * (t[ti+1] - t[ti])))
        #     ti += 1
        #     print('stack ..... {:5.1f}ms'.format(1000 * (t[ti+1] - t[ti])))
        #     ti += 1
        #     print('\n************************\n')
        # print('End of potential item')  # kuramins print
        return input_list

#    def random_item(self, batch_i):
#
#         # Initiate concatenation lists
#         p_list = []
#         f_list = []
#         l_list = []
#         pi_list = []
#         i_list = []
#         ci_list = []
#         s_list = []
#         R_list = []
#         batch_n = 0
#
#         while True:
#
#             with self.worker_lock:  # with the lock acquired
#
#                 print('self.epoch_i', self.epoch_i)
#                 print('self.epoch_inds', self.epoch_inds)
#                 # Get potential minimum
#                 cloud_ind = int(self.epoch_inds[0, self.epoch_i])
#                 point_ind = int(self.epoch_inds[1, self.epoch_i])
#
#                 # Update epoch indice
#                 self.epoch_i += 1
#
#             # Get points from tree structure
#             points = np.array(self.input_trees[cloud_ind].data, copy=False)
#
#             # Center point of input region
#             center_point = points[point_ind, :].reshape(1, -1)
#
#             # Add a small noise to center point
#             if self.set != 'ERF':
#                 center_point += np.random.normal(scale=self.config.in_radius / 10, size=center_point.shape)
#
#             #################################
#             #  Fill in input_points, input_features, input_labels, input_inds,
#             #  point_ind, cloud_ind, scale, R
#             #################################
#
#             # Indices of points in input region
#             input_inds = self.input_trees[cloud_ind].query_radius(center_point,
#                                                                   r=self.config.in_radius)[0]
#
#             # Number collected
#             number_of_inball_points = input_inds.shape[0]
#
#             # Collect labels and colors
#             input_points = (points[input_inds] - center_point).astype(np.float32)
#             input_colors = self.input_colors[cloud_ind][input_inds]
#             if self.set in ['test', 'ERF']:
#                 input_labels = np.zeros(input_points.shape[0])
#             else:
#                 input_labels = self.input_labels[cloud_ind][input_inds]
#                 input_labels = np.array([self.label_to_idx[l] for l in input_labels])
#
#             # Data augmentation
#             input_points, scale, R = self.augmentation_transform(input_points)
#
#             # Color augmentation
#             if np.random.rand() > self.config.augment_color:
#                 input_colors *= 0
#
#             # Get original height as additional feature
#             input_features = np.hstack((input_colors, input_points[:, 2:] + center_point[:, 2:])).astype(np.float32)
#
#             # Put those collected inputs into lists
#             # Stack batch
#             p_list += [input_points]
#             f_list += [input_features]
#             l_list += [input_labels]
#             i_list += [input_inds]
#             pi_list += [point_ind]
#             ci_list += [cloud_ind]
#             s_list += [scale]
#             R_list += [R]
#
#             # Update batch size
#             batch_n += n
#
#             # In case batch is full, stop
#             if batch_n > int(self.batch_limit):
#                 break
#
#             # Randomly drop some points (act as an augmentation process and a safety for GPU memory consumption)
#             # if number_of_inball_points > int(self.batch_limit):
#             #    input_inds = np.random.choice(input_inds, size=int(self.batch_limit) - 1, replace=False)
#             #    number_of_inball_points = input_inds.shape[0]
#
#         ###################
#         # Concatenate batch
#         ###################
#
#         stacked_points = np.concatenate(p_list, axis=0)
#         features = np.concatenate(f_list, axis=0)
#         labels = np.concatenate(l_list, axis=0)
#         point_inds = np.array(pi_list, dtype=np.int32)
#         cloud_inds = np.array(ci_list, dtype=np.int32)
#         input_inds = np.concatenate(i_list, axis=0)
#         stack_lengths = np.array([pp.shape[0] for pp in p_list], dtype=np.int32)
#         scales = np.array(s_list, dtype=np.float32)
#         rots = np.stack(R_list, axis=0)
#
#         # Input features
#         stacked_features = np.ones_like(stacked_points[:, :1], dtype=np.float32)
#         if self.config.in_features_dim == 1:
#             pass
#         elif self.config.in_features_dim == 4:
#             stacked_features = np.hstack((stacked_features, features[:, :3]))
#         elif self.config.in_features_dim == 5:
#             stacked_features = np.hstack((stacked_features, features))
#         else:
#             raise ValueError('Only accepted input dimensions are 1, 4 and 7 (without and with XYZ)')
#
#         #######################
#         # Create network inputs
#         #######################
#         #
#         #   Points, neighbors, pooling indices for each layers
#         #
#
#         # Get the whole input list
#         input_list = self.segmentation_inputs(stacked_points,
#                                               stacked_features,
#                                               labels,
#                                               stack_lengths)
#
#         # Add scale and rotation for testing
#         input_list += [scales, rots, cloud_inds, point_inds, input_inds]
#
#         return input_list

    def prepare_S3DIS_ply(self, ply_path):

        print('\nPreparing ply files')
        t0 = time.time()

        # Folder for the ply files
        #ply_path = join(self.path, self.train_path)

        for cloud_name in self.cloud_names:

            # Pass if the cloud has already been computed
            cloud_file = join(ply_path, cloud_name + '.ply')
            if exists(cloud_file):
                print("Cloud_file", cloud_file, "already exists, dont use txt files")
                continue

            # Get rooms of the current cloud
            cloud_folder = join(self.path, cloud_name)
            room_folders = [join(cloud_folder, room) for room in listdir(cloud_folder) if isdir(join(cloud_folder, room))]

            # Initiate containers
            cloud_points = np.empty((0, 3), dtype=np.float32)
            cloud_colors = np.empty((0, 3), dtype=np.uint8)
            cloud_classes = np.empty((0, 1), dtype=np.int32)

            # Loop over rooms
            for i, room_folder in enumerate(room_folders):

                print('Cloud %s - Room %d/%d : %s' % (cloud_name, i+1, len(room_folders), room_folder.split('/')[-1]))

                for object_name in listdir(join(room_folder, 'Annotations')):

                    if object_name[-4:] == '.txt':

                        # Text file containing point of the object
                        object_file = join(room_folder, 'Annotations', object_name)

                        # Object class and ID
                        tmp = object_name[:-4].split('_')[0]
                        if tmp in self.name_to_label:
                            object_class = self.name_to_label[tmp]
                        elif tmp in ['stairs']:
                            object_class = self.name_to_label['clutter']
                        else:
                            raise ValueError('Unknown object name: ' + str(tmp))

                        # Correct bug in S3DIS dataset
                        if object_name == 'ceiling_1.txt':
                            with open(object_file, 'r') as f:
                                lines = f.readlines()
                            for l_i, line in enumerate(lines):
                                if '103.0\x100000' in line:
                                    lines[l_i] = line.replace('103.0\x100000', '103.000000')
                            with open(object_file, 'w') as f:
                                f.writelines(lines)

                        # Read object points and colors
                        object_data = np.loadtxt(object_file, dtype=np.float32)

                        # Stack all data
                        cloud_points = np.vstack((cloud_points, object_data[:, 0:3].astype(np.float32)))
                        cloud_colors = np.vstack((cloud_colors, object_data[:, 3:6].astype(np.uint8)))
                        object_classes = np.full((object_data.shape[0], 1), object_class, dtype=np.int32)
                        cloud_classes = np.vstack((cloud_classes, object_classes))

            # Save as ply
            write_ply(cloud_file,
                      (cloud_points, cloud_colors, cloud_classes),
                      ['x', 'y', 'z', 'red', 'green', 'blue', 'class'])

        print('Done in {:.1f}s'.format(time.time() - t0))
        return

    def load_subsampled_clouds(self):

        # Parameter
        dl = self.config.first_subsampling_dl

        # Create path for files
        tree_path = join(self.path, 'input_{:.3f}'.format(dl))
        if not exists(tree_path):
            makedirs(tree_path)

        ##############
        # Load KDTrees
        ##############

        for i, file_path in enumerate(self.files):

            # Restart timer
            t0 = time.time()

            # Get cloud name
            cloud_name = self.cloud_names[i]

            # Name of the input files
            KDTree_file = join(tree_path, '{:s}_KDTree.pkl'.format(cloud_name))
            sub_ply_file = join(tree_path, '{:s}.ply'.format(cloud_name))

            # Check if inputs have already been computed
            if exists(KDTree_file):
                print('\nFound KDTree {:s} for cloud {:s} with path {:s}, subsampled at {:.3f}'.format(KDTree_file, cloud_name, sub_ply_file, dl))

                # read ply with data
                data = read_ply(sub_ply_file)
                sub_colors = np.vstack((data['red'], data['green'], data['blue'])).T
                #sub_labels = data['scalar_Classification']
                sub_labels = data['class']

                # Read pkl with search tree
                with open(KDTree_file, 'rb') as f:
                    search_tree = pickle.load(f)

            else:
                print('\nPreparing KDTree {:s} for cloud {:s} with path {:s}, subsampled at {:.3f}'.format(KDTree_file, cloud_name, sub_ply_file, dl))

                # Read ply file
                data = read_ply(file_path)
                points = np.vstack((data['x'], data['y'], data['z'])).T
                #colors = np.vstack((data['scalar_NumberOfReturns'], data['scalar_ReturnNumber'], data['scalar_Intensity'])).T  # kuramin changed
                colors = np.vstack((data['red'], data['green'], data['blue'])).T
                #labels_float = data['scalar_Classification']  # kuramin class
                labels_float = data['class']
                labels = []
                for label_float in labels_float:
                    labels.append(int(label_float))

                # Subsample cloud
                sub_points, sub_colors, sub_labels = grid_subsampling(points,
                                                                      features=colors,
                                                                      labels=labels,
                                                                      sampleDl=dl)

                # Rescale float color and squeeze label
                sub_colors = sub_colors / 255
                sub_labels = np.squeeze(sub_labels)

                # Get chosen neighborhoods
                search_tree = KDTree(sub_points, leaf_size=10)
                #search_tree = nnfln.KDTree(n_neighbors=1, metric='L2', leaf_size=10)
                #search_tree.fit(sub_points)

                # Save KDTree
                with open(KDTree_file, 'wb') as f:
                    pickle.dump(search_tree, f)

                # Save ply
                write_ply(sub_ply_file,
                          [sub_points, sub_colors, sub_labels],
                          ['x', 'y', 'z', 'red', 'green', 'blue', 'class'])

            # Fill data containers
            self.input_trees += [search_tree]
            self.input_colors += [sub_colors]
            self.input_labels += [sub_labels]

            size = sub_colors.shape[0] * 4 * 7
            print('{:.1f} MB loaded in {:.1f}s'.format(size * 1e-6, time.time() - t0))

        ############################
        # Coarse potential locations
        ############################

        # Only necessary for validation and test sets
        if self.use_potentials:
            print('\nPreparing potentials')

            # Restart timer
            t0 = time.time()

            pot_dl = self.config.in_radius / 10  # current value of pot_dl will be 0.15
            cloud_ind = 0

            # in this loop kuramin renamed search_tree to coarse_search_tree and sub_points - to search_tree
            for i, file_path in enumerate(self.files):

                # Get cloud name
                cloud_name = self.cloud_names[i]

                # Name of the input files
                coarse_KDTree_file = join(tree_path, '{:s}_coarse_KDTree.pkl'.format(cloud_name))

                # Check if inputs have already been computed
                if exists(coarse_KDTree_file):
                    # Read pkl with search tree
                    with open(coarse_KDTree_file, 'rb') as f:
                        coarse_search_tree = pickle.load(f)

                else:
                    # Subsample cloud
                    search_tree = np.array(self.input_trees[cloud_ind].data, copy=False)
                    print('Lets find coarse poiints with pot_dl =', pot_dl)
                    coarse_points = grid_subsampling(search_tree.astype(np.float32), sampleDl=pot_dl)

                    # Get chosen neighborhoods
                    coarse_search_tree = KDTree(coarse_points, leaf_size=10)

                    # Save KDTree
                    with open(coarse_KDTree_file, 'wb') as f:
                        pickle.dump(coarse_search_tree, f)

                # Fill data containers
                self.pot_trees += [coarse_search_tree]
                cloud_ind += 1

            print('Done in {:.1f}s'.format(time.time() - t0))

        ######################
        # Reprojection indices
        ######################

        # Get number of clouds
        self.num_clouds = len(self.input_trees)

        # Only necessary for validation and test sets
        if self.set in ['validation', 'test']:

            print('\nPreparing reprojection indices for testing')

            # Get validation/test reprojection indices
            for i, file_path in enumerate(self.files):

                # Restart timer
                t0 = time.time()

                # Get info on this cloud
                cloud_name = self.cloud_names[i]

                # File name for saving
                proj_file = join(tree_path, '{:s}_proj.pkl'.format(cloud_name))

                # Try to load previous indices
                if exists(proj_file):
                    with open(proj_file, 'rb') as f:
                        proj_inds, labels = pickle.load(f)
                else:
                    data = read_ply(file_path)
                    points = np.vstack((data['x'], data['y'], data['z'])).T
                    #print(data.shape)
                    #print(data['class'].shape)
                    #labels = data['class']

                    print(data.shape)
                    #print(data['scalar_Classification'].shape)
                    #labels_float = data['scalar_Classification']
                    print(data['class'].shape)  # kuramin class
                    labels_float = data['class']  # kuramin class
                    labels = []
                    for label_float in labels_float:
                        label = int(label_float)
                        labels.append(label)
                        if len(labels) % 100000 == 0:
                            print('Transforming labels of whole cloud to int in order to fill self.test_proj. Number of processed members is', len(labels))

                    # Compute projection indices - which members of input_trees[i] is closest to every member of points
                    idxs = self.input_trees[i].query(points, return_distance=False)
                    #dists, idxs = self.input_trees[i_cloud].kneighbors(points)
                    proj_inds = np.squeeze(idxs).astype(np.int32)

                    # Save
                    with open(proj_file, 'wb') as f:
                        pickle.dump([proj_inds, labels], f)

                self.test_proj += [proj_inds]
                self.validation_labels += [labels]
                print('{:s} done in {:.1f}s'.format(cloud_name, time.time() - t0))

        print()
        return

    def load_evaluation_points(self, file_path):
        """
        Load points (from test or validation split) on which the metrics should be evaluated
        """

        # Get original points
        data = read_ply(file_path)
        return np.vstack((data['x'], data['y'], data['z'])).T


# ----------------------------------------------------------------------------------------------------------------------
#
#           Utility classes definition
#       \********************************/


class S3DISSampler(Sampler):
    """Sampler for S3DIS"""

    def __init__(self, dataset: S3DISDataset):
        Sampler.__init__(self, dataset)

        # Dataset used by the sampler (no copy is made in memory)
        self.dataset = dataset

        # Number of step per epoch
        if dataset.set == 'training':
            self.N = dataset.config.steps_per_epoch
        else:
            self.N = dataset.config.validation_size

        return

    def __iter__(self):
        """
        Yield next batch indices here. In this dataset, this is a dummy sampler that yield the index of batch element
        (input sphere) in epoch instead of the list of point indices
        """

        # not used in our case, go to Generator loop
        if not self.dataset.use_potentials:

            # Initiate current epoch ind
            self.dataset.epoch_i *= 0
            self.dataset.epoch_inds *= 0

            # Initiate container for indices
            all_epoch_inds = np.zeros((2, 0), dtype=np.int32)

            # Number of sphere centers taken per class in each cloud
            num_centers = self.N * self.dataset.config.batch_num
            random_pick_n = int(np.ceil(num_centers / (self.dataset.num_clouds * self.dataset.config.num_classes)))

            # Choose random points of each class for each cloud
            for cloud_ind, cloud_labels in enumerate(self.dataset.input_labels):
                epoch_indices = np.empty((0,), dtype=np.int32)
                for label_ind, label in enumerate(self.dataset.label_values):
                    if label not in self.dataset.ignored_labels:
                        label_indices = np.where(np.equal(cloud_labels, label))[0]
                        if len(label_indices) <= random_pick_n:
                            epoch_indices = np.hstack((epoch_indices, label_indices))
                        elif len(label_indices) < 50 * random_pick_n:
                            new_randoms = np.random.choice(label_indices, size=random_pick_n, replace=False)
                            epoch_indices = np.hstack((epoch_indices, new_randoms.astype(np.int32)))
                        else:
                            rand_inds = []
                            while len(rand_inds) < random_pick_n:
                                rand_inds = np.unique(np.random.choice(label_indices, size=5 * random_pick_n, replace=True))
                            epoch_indices = np.hstack((epoch_indices, rand_inds[:random_pick_n].astype(np.int32)))

                # Stack those indices with the cloud index
                epoch_indices = np.vstack((np.full(epoch_indices.shape, cloud_ind, dtype=np.int32), epoch_indices))

                # Update the global indice container
                all_epoch_inds = np.hstack((all_epoch_inds, epoch_indices))

            # Random permutation of the indices
            random_order = np.random.permutation(all_epoch_inds.shape[1])
            all_epoch_inds = all_epoch_inds[:, random_order].astype(np.int64)

            # Update epoch inds
            self.dataset.epoch_inds += torch.from_numpy(all_epoch_inds[:, :num_centers])

        # Generator loop
        for i in range(self.N):
            yield i

    def __len__(self):
        """
        The number of yielded samples is variable
        """
        return self.N

    # def fast_calib(self):
    #     """
    #     This method calibrates the batch sizes while ensuring the potentials are well initialized. Indeed on a dataset
    #     like Semantic3D, before potential have been updated over the dataset, there are chances that all the dense area
    #     are picked in the beginning and in the end, we will have very large batch of small point clouds
    #     :return:
    #     """
    #
    #     # Estimated average batch size and target value
    #     estim_aver_bat_size = 0
    #     target_aver_bat_size = self.dataset.config.batch_num
    #
    #     # Calibration parameters
    #     low_pass_T = 10
    #     Kp = 100.0
    #     finer = False
    #     breaking = False
    #
    #     # Convergence parameters
    #     smooth_errors = []
    #     converge_threshold = 0.1
    #
    #     t = [time.time()]
    #     last_display = time.time()
    #     mean_dt = np.zeros(2)
    #
    #     for epoch in range(10):
    #         for i, test in enumerate(self):
    #
    #             # New time
    #             t = t[-1:]
    #             t += [time.time()]
    #
    #             # batch length
    #             b = len(test)
    #
    #             # Update estim_aver_bat_size (low pass filter)
    #             estim_aver_bat_size += (b - estim_aver_bat_size) / low_pass_T
    #
    #             # Estimate error (noisy)
    #             error = target_aver_bat_size - b
    #
    #             # Save smooth errors for convergene check
    #             smooth_errors.append(target_aver_bat_size - estim_aver_bat_size)
    #             if len(smooth_errors) > 10:
    #                 smooth_errors = smooth_errors[1:]
    #
    #             # Update batch limit with P controller
    #             self.dataset.batch_limit += Kp * error
    #
    #             # finer low pass filter when closing in
    #             if not finer and np.abs(estim_aver_bat_size - target_aver_bat_size) < 1:
    #                 low_pass_T = 100
    #                 finer = True
    #
    #             # Convergence
    #             if finer and np.max(np.abs(smooth_errors)) < converge_threshold:
    #                 breaking = True
    #                 break
    #
    #             # Average timing
    #             t += [time.time()]
    #             mean_dt = 0.9 * mean_dt + 0.1 * (np.array(t[1:]) - np.array(t[:-1]))
    #
    #             # Console display (only one per second)
    #             if (t[-1] - last_display) > 1.0:
    #                 last_display = t[-1]
    #                 message = 'Step {:5d}  estim_aver_bat_size ={:5.2f} batch_limit ={:7d},  //  {:.1f}ms {:.1f}ms'
    #                 print(message.format(i,
    #                                      estim_aver_bat_size,
    #                                      int(self.dataset.batch_limit),
    #                                      1000 * mean_dt[0],
    #                                      1000 * mean_dt[1]))
    #
    #         if breaking:
    #             break

    def calibration(self, dataloader, untouched_ratio=0.9, verbose=False, force_redo=False):
        """
            The neighborhood calibration function is here to control the number of neighbors.
            As we preferred radius neighborhood (for geometrical consistency),
            some of the neighborhoods (in the dense areas like vegetation) can contain a lot of points.
            For an input batch, the neighborhood matrix size is [N, n_max]
            where n_max is the maximum number of neighbors.
            As we have big batches, there is often a dense area among the points, forcing n_max to be large.
            Furthermore, in the case the density is not controlled with a grid, we could end up with very large n_max,
            causing an OOM crash. The neighborhood calibration function sets a limit for n_max,
            by checking some input batches.
            The limit (set for each layer of the network in the self.neighborhood_limits variable of the dataset class)
            is set as the 90th percentile of the distribution of neighbor numbers.
            It means that 90% of the neighborhoods won't be affected by this limit,
            and that the 10% most dense neighborhoods will lose some of their points.
            Because of the way we compute neighborhoods, they lose the furthest points,
            which means they become KNN neighborhoods.
            Thanks to this trick, our network is lighter, faster, and it does not affect the performances.

            Batch calibration: done to set "batch_limit" (the maximum number of points allowed in every batch) so that the
                               average batch size (number of stacked pointclouds) is the one asked.
        Neighbors calibration: done to set the "neighborhood_limits" (the maximum number of neighbors allowed in convolutions)
                               so that 90% of the neighborhoods remain untouched. There is a limit for each layer.
        """

        ##############################
        # Previously saved calibration
        ##############################

        print('\nStarting Calibration (use verbose=True for more details)')
        t0 = time.time()

        redo = force_redo

        # Batch limit
        # ***********

        # Load batch_limit dictionary
        batch_lim_file = join(self.dataset.path, 'batch_limits.pkl')
        if exists(batch_lim_file):
            with open(batch_lim_file, 'rb') as file:
                batch_lim_dict = pickle.load(file)
        else:
            batch_lim_dict = {}

        # Check if the batch limit associated with current parameters exists
        if self.dataset.use_potentials:
            sampler_method = 'potentials'
        else:
            sampler_method = 'random'
        key = '{:s}_{:.3f}_{:.3f}_{:d}'.format(sampler_method,
                                               self.dataset.config.in_radius,
                                               self.dataset.config.first_subsampling_dl,
                                               self.dataset.config.batch_num)
        if not redo and key in batch_lim_dict:
            self.dataset.batch_limit[0] = batch_lim_dict[key]
        else:
            redo = True

        if verbose:
            print('\nPrevious calibration found:')
            print('Check batch limit dictionary')
            if key in batch_lim_dict:
                color = bcolors.OKGREEN
                v = str(int(batch_lim_dict[key]))
            else:
                color = bcolors.FAIL
                v = '?'
            print('{:}\"{:s}\": {:s}{:}'.format(color, key, v, bcolors.ENDC))

        # Neighbors limit
        # ***************

        # Load neighb_limits dictionary
        neighb_lim_file = join(self.dataset.path, 'neighbors_limits.pkl')
        if exists(neighb_lim_file):
            with open(neighb_lim_file, 'rb') as file:
                neighb_lim_dict = pickle.load(file)
        else:
            neighb_lim_dict = {}

        # Check if the limit associated with current parameters exists (for each layer)
        neighb_limits = []
        for layer_ind in range(self.dataset.config.num_layers):

            dl = self.dataset.config.first_subsampling_dl * (2**layer_ind)
            if self.dataset.config.deform_layers[layer_ind]:
                r = dl * self.dataset.config.deform_radius
            else:
                r = dl * self.dataset.config.conv_radius

            key = '{:.3f}_{:.3f}'.format(dl, r)
            if key in neighb_lim_dict:
                neighb_limits += [neighb_lim_dict[key]]

        if not redo and len(neighb_limits) == self.dataset.config.num_layers:
            self.dataset.neighborhood_limits = neighb_limits
        else:
            redo = True

        if verbose:
            print('Check neighbors limit dictionary')
            for layer_ind in range(self.dataset.config.num_layers):
                dl = self.dataset.config.first_subsampling_dl * (2**layer_ind)
                if self.dataset.config.deform_layers[layer_ind]:
                    r = dl * self.dataset.config.deform_radius
                else:
                    r = dl * self.dataset.config.conv_radius
                key = '{:.3f}_{:.3f}'.format(dl, r)

                if key in neighb_lim_dict:
                    color = bcolors.OKGREEN
                    v = str(neighb_lim_dict[key])
                else:
                    color = bcolors.FAIL
                    v = '?'
                print('{:}\"{:s}\": {:s}{:}'.format(color, key, v, bcolors.ENDC))

        # all the contents of this IF might be just calculation of self.batch_limit and self.neighborhood_limits
        # These values will define break when enough number of balls are collected during method "potential item"
        # which will be used inside Calibration (somehow it is used inside it too)
        if redo:

            ############################
            # Neighbors calib parameters
            ############################

            # From config parameter, compute higher bound of neighbors number in a neighborhood
            upper_bound_of_neigh_number = int(np.ceil(4 / 3 * np.pi * (self.dataset.config.deform_radius + 1) ** 3))

            # Histogram of neighborhood sizes
            neighb_hists = np.zeros((self.dataset.config.num_layers, upper_bound_of_neigh_number), dtype=np.int32)

            ########################
            # Batch calib parameters
            ########################

            # Estimated average batch size and target value (0 and 6)
            estim_aver_bat_size = 0
            target_aver_bat_size = self.dataset.config.batch_num

            # Calibration parameters
            low_pass_T = 10
            Kp = 100.0
            finer = False

            # Convergence parameters
            smooth_errors = []
            converge_threshold = 0.1

            # Loop parameters
            last_display = time.time()
            i = 0
            breaking = False

            #####################
            # Perform calibration
            #####################
            print('Before range10')
            for epoch in range(10):
                print('Begin iter o range10. Before enumerate(dataloader)')
                for batch_i, batch in enumerate(dataloader):

                    # kuramins print
                    # print('epoch', epoch, 'batch_i', batch_i, 'batch.neighbors len', len(batch.neighbors))
                    # print('epoch', epoch, 'batch_i', batch_i, 'batch.neighbors[0].shape', batch.neighbors[0].shape)
                    # print('epoch', epoch, 'batch_i', batch_i, 'batch.neighbors[1].shape', batch.neighbors[1].shape)
                    # print('epoch', epoch, 'batch_i', batch_i, 'batch.neighbors[2].shape', batch.neighbors[2].shape)
                    # print('epoch', epoch, 'batch_i', batch_i, 'batch.neighbors[3].shape', batch.neighbors[3].shape)
                    # print('epoch', epoch, 'batch_i', batch_i, 'batch.neighbors[4].shape', batch.neighbors[4].shape)
                    # print('epoch', epoch, 'batch_i', batch_i, 'batch.neighbors\n', batch.neighbors)
                    # print('epoch', epoch, 'batch_i', batch_i, 'end')

                    # Update neighborhood histogram
                    for neighb_mat in batch.neighbors:
                        print('neighb_mat.numpy())', neighb_mat.numpy())
                        print('neighb_mat.shape[0])', neighb_mat.shape[0])

                    # number of neighbors of each point on every layer (5 layers)
                    counts = [np.sum(neighb_mat.numpy() < neighb_mat.shape[0], axis=1) for neighb_mat in batch.neighbors]

                    # on every layer we calculate how many points have 0 neighs, 1 neigh, 2 .... upper_bound_of_neigh_number neighs (which is much more than we need)
                    hists = [np.bincount(c, minlength=upper_bound_of_neigh_number)[:upper_bound_of_neigh_number] for c in counts]

                    # transform list hists to ndarray neighb_hists
                    neighb_hists += np.vstack(hists)
                    # kuramins print
                    # print('counts', counts)
                    # print('neighb_hists', neighb_hists)

                    # batch length
                    b = len(batch.cloud_inds)

                    # Update estim_aver_bat_size (low pass filter)
                    estim_aver_bat_size += (b - estim_aver_bat_size) / low_pass_T

                    # Estimate error (noisy)
                    error = target_aver_bat_size - b

                    # Save smooth errors for convergence check
                    smooth_errors.append(target_aver_bat_size - estim_aver_bat_size)
                    if len(smooth_errors) > 10:
                        smooth_errors = smooth_errors[1:]

                    # Update batch limit with P controller
                    self.dataset.batch_limit += Kp * error

                    # turn on finer low pass filter when estim_aver_bat_size is close to target_aver_bat_size
                    if not finer and np.abs(estim_aver_bat_size - target_aver_bat_size) < 1:
                        low_pass_T = 100
                        finer = True

                    # Convergence
                    if finer and np.max(np.abs(smooth_errors)) < converge_threshold:
                        breaking = True
                        break

                    i += 1
                    t = time.time()

                    # Console display (only one per second)
                    if verbose and (t - last_display) > 1.0:
                        last_display = t
                        message = 'For-loop through batches during calibration: Step {:5d} - estim_aver_bat_size ={:5.2f} batch_limit ={:7d}'
                        print(message.format(i,
                                             estim_aver_bat_size,
                                             int(self.dataset.batch_limit)))
                    print('Last step of enumerate(dataloader), breaking is ', breaking)
                print('After enumerate(dataloader), breaking is ', breaking)
                if breaking:
                    break
                print('End of iter of range10')
            # Use collected neighbor histogram to get neighbors limit
            print('After range10')
            # cumsum[i] contains a list: number of points which have i or less neighbors on sampling level 0, i or less neighbors on level 1, ...., level 4
            cumsum = np.cumsum(neighb_hists.T, axis=0)

            # number of neighbors which is exceeded by only 10% of points of sampling level 0, same for level 1, ...., level 4
            percentiles = np.sum(cumsum < (untouched_ratio * cumsum[upper_bound_of_neigh_number - 1, :]), axis=0)
            self.dataset.neighborhood_limits = percentiles

            # Print histogram
            if verbose:
                # Crop histogram
                while np.sum(neighb_hists[:, -1]) == 0:
                    neighb_hists = neighb_hists[:, :-1]
                upper_bound_of_neigh_number = neighb_hists.shape[1]

                print('\n**************************************************\n')
                line0 = 'neighbors_num '
                for layer in range(neighb_hists.shape[0]):
                    line0 += '|  layer {:2d}  '.format(layer)
                print(line0)
                for neighb_size in range(upper_bound_of_neigh_number):
                    line0 = '     {:4d}     '.format(neighb_size)
                    for layer in range(neighb_hists.shape[0]):
                        if neighb_size > percentiles[layer]:
                            color = bcolors.FAIL
                        else:
                            color = bcolors.OKGREEN
                        line0 += '|{:}{:10d}{:}  '.format(color,
                                                         neighb_hists[layer, neighb_size],
                                                         bcolors.ENDC)

                    print(line0)

                print('\n**************************************************\n')
                print('\nchosen neighbors limits: ', percentiles)
                print()

            # Save batch_limit dictionary to batch_limits.pkl
            if self.dataset.use_potentials:
                sampler_method = 'potentials'
            else:
                sampler_method = 'random'
            key = '{:s}_{:.3f}_{:.3f}_{:d}'.format(sampler_method,
                                                   self.dataset.config.in_radius,
                                                   self.dataset.config.first_subsampling_dl,
                                                   self.dataset.config.batch_num)
            batch_lim_dict[key] = float(self.dataset.batch_limit)
            with open(batch_lim_file, 'wb') as file:
                pickle.dump(batch_lim_dict, file)

            # Save neighborhood_limits to neighbors_limits.pkl
            for layer_ind in range(self.dataset.config.num_layers):
                dl = self.dataset.config.first_subsampling_dl * (2 ** layer_ind)
                if self.dataset.config.deform_layers[layer_ind]:
                    r = dl * self.dataset.config.deform_radius
                else:
                    r = dl * self.dataset.config.conv_radius
                key = '{:.3f}_{:.3f}'.format(dl, r)
                neighb_lim_dict[key] = self.dataset.neighborhood_limits[layer_ind]
            with open(neighb_lim_file, 'wb') as file:
                pickle.dump(neighb_lim_dict, file)

<<<<<<< HEAD
        print('self.dataset.batch_limit', self.dataset.batch_limit, 'self.dataset.neighborhood_limits', self.dataset.neighborhood_limits)
=======
>>>>>>> 096867a5
        print('Calibration done in {:.1f}s\n'.format(time.time() - t0))
        return


class S3DISCustomBatch:
    """Custom batch definition with memory pinning for S3DIS"""

    def __init__(self, input_list):

        # Get rid of batch dimension
        input_list = input_list[0]

        # Number of layers
        L = (len(input_list) - 7) // 5

        # Extract input tensors from the list of numpy array
        ind = 0
        self.points = [torch.from_numpy(nparray) for nparray in input_list[ind:ind+L]]
        ind += L
        self.neighbors = [torch.from_numpy(nparray) for nparray in input_list[ind:ind+L]]
        ind += L
        self.pools = [torch.from_numpy(nparray) for nparray in input_list[ind:ind+L]]
        ind += L
        self.upsamples = [torch.from_numpy(nparray) for nparray in input_list[ind:ind+L]]
        ind += L
        self.lengths = [torch.from_numpy(nparray) for nparray in input_list[ind:ind+L]]
        ind += L
        self.features = torch.from_numpy(input_list[ind])
        ind += 1
        self.labels = torch.from_numpy(input_list[ind])
        ind += 1
        self.scales = torch.from_numpy(input_list[ind])
        ind += 1
        self.rots = torch.from_numpy(input_list[ind])
        ind += 1
        self.cloud_inds = torch.from_numpy(input_list[ind])
        ind += 1
        self.center_inds = torch.from_numpy(input_list[ind])
        ind += 1
        self.input_inds = torch.from_numpy(input_list[ind])

        return

    def pin_memory(self):
        """
        Manual pinning of the memory
        """

        self.points = [in_tensor.pin_memory() for in_tensor in self.points]
        self.neighbors = [in_tensor.pin_memory() for in_tensor in self.neighbors]
        self.pools = [in_tensor.pin_memory() for in_tensor in self.pools]
        self.upsamples = [in_tensor.pin_memory() for in_tensor in self.upsamples]
        self.lengths = [in_tensor.pin_memory() for in_tensor in self.lengths]
        self.features = self.features.pin_memory()
        self.labels = self.labels.pin_memory()
        self.scales = self.scales.pin_memory()
        self.rots = self.rots.pin_memory()
        self.cloud_inds = self.cloud_inds.pin_memory()
        self.center_inds = self.center_inds.pin_memory()
        self.input_inds = self.input_inds.pin_memory()

        return self

    def to(self, device):

        self.points = [in_tensor.to(device) for in_tensor in self.points]
        self.neighbors = [in_tensor.to(device) for in_tensor in self.neighbors]
        self.pools = [in_tensor.to(device) for in_tensor in self.pools]
        self.upsamples = [in_tensor.to(device) for in_tensor in self.upsamples]
        self.lengths = [in_tensor.to(device) for in_tensor in self.lengths]
        self.features = self.features.to(device)
        self.labels = self.labels.to(device)
        self.scales = self.scales.to(device)
        self.rots = self.rots.to(device)
        self.cloud_inds = self.cloud_inds.to(device)
        self.center_inds = self.center_inds.to(device)
        self.input_inds = self.input_inds.to(device)

        return self

    def unstack_points(self, layer=None):
        """Unstack the points"""
        return self.unstack_elements('points', layer)

    def unstack_neighbors(self, layer=None):
        """Unstack the neighbors indices"""
        return self.unstack_elements('neighbors', layer)

    def unstack_pools(self, layer=None):
        """Unstack the pooling indices"""
        return self.unstack_elements('pools', layer)

    def unstack_elements(self, element_name, layer=None, to_numpy=True):
        """
        Return a list of the stacked elements in the batch at a certain layer. If no layer is given, then return all
        layers
        """

        if element_name == 'points':
            elements = self.points
        elif element_name == 'neighbors':
            elements = self.neighbors
        elif element_name == 'pools':
            elements = self.pools[:-1]
        else:
            raise ValueError('Unknown element name: {:s}'.format(element_name))

        all_p_list = []
        for layer_i, layer_elems in enumerate(elements):

            if layer is None or layer == layer_i:

                i0 = 0
                p_list = []
                if element_name == 'pools':
                    lengths = self.lengths[layer_i+1]
                else:
                    lengths = self.lengths[layer_i]

                for b_i, length in enumerate(lengths):

                    elem = layer_elems[i0:i0 + length]
                    if element_name == 'neighbors':
                        elem[elem >= self.points[layer_i].shape[0]] = -1
                        elem[elem >= 0] -= i0
                    elif element_name == 'pools':
                        elem[elem >= self.points[layer_i].shape[0]] = -1
                        elem[elem >= 0] -= torch.sum(self.lengths[layer_i][:b_i])
                    i0 += length

                    if to_numpy:
                        p_list.append(elem.numpy())
                    else:
                        p_list.append(elem)

                if layer == layer_i:
                    return p_list

                all_p_list.append(p_list)

        return all_p_list


def S3DISCollate(batch_data):
    return S3DISCustomBatch(batch_data)


# ----------------------------------------------------------------------------------------------------------------------
#
#           Debug functions
#       \*********************/
#
#
# def debug_upsampling(dataset, loader):
#     """Shows which labels are sampled according to strategy chosen"""
#
#
#     for epoch in range(10):
#
#         for batch_i, batch in enumerate(loader):
#
#             pc1 = batch.points[1].numpy()
#             pc2 = batch.points[2].numpy()
#             up1 = batch.upsamples[1].numpy()
#
#             print(pc1.shape, '=>', pc2.shape)
#             print(up1.shape, np.max(up1))
#
#             pc2 = np.vstack((pc2, np.zeros_like(pc2[:1, :])))
#
#             # Get neighbors distance
#             p0 = pc1[10, :]
#             neighbs0 = up1[10, :]
#             neighbs0 = pc2[neighbs0, :] - p0
#             d2 = np.sum(neighbs0 ** 2, axis=1)
#
#             print(neighbs0.shape)
#             print(neighbs0[:5])
#             print(d2[:5])
#
#             print('******************')
#         print('*******************************************')
#
#     _, counts = np.unique(dataset.input_labels, return_counts=True)
#     print(counts)
#
#
# def debug_timing(dataset, loader):
#     """Timing of generator function"""
#
#     t = [time.time()]
#     last_display = time.time()
#     mean_dt = np.zeros(2)
#     estim_aver_bat_size = dataset.config.batch_num
#     estim_N = 0
#
#     for epoch in range(10):
#
#         for batch_i, batch in enumerate(loader):
#             # print(batch_i, tuple(points.shape),  tuple(normals.shape), labels, indices, in_sizes)
#
#             # New time
#             t = t[-1:]
#             t += [time.time()]
#
#             # Update estim_aver_bat_size (low pass filter)
#             estim_aver_bat_size += (len(batch.cloud_inds) - estim_aver_bat_size) / 100
#             estim_N += (batch.features.shape[0] - estim_N) / 10
#
#             # Pause simulating computations
#             time.sleep(0.05)
#             t += [time.time()]
#
#             # Average timing
#             mean_dt = 0.9 * mean_dt + 0.1 * (np.array(t[1:]) - np.array(t[:-1]))
#
#             # Console display (only one per second)
#             if (t[-1] - last_display) > -1.0:
#                 last_display = t[-1]
#                 message = 'Step {:08d} -> (ms/batch) {:8.2f} {:8.2f} / batch = {:.2f} - {:.0f}'
#                 print(message.format(batch_i,
#                                      1000 * mean_dt[0],
#                                      1000 * mean_dt[1],
#                                      estim_aver_bat_size,
#                                      estim_N))
#
#         print('************* Epoch ended *************')
#
#     _, counts = np.unique(dataset.input_labels, return_counts=True)
#     print(counts)
#
#
# def debug_show_clouds(dataset, loader):
#
#
#     for epoch in range(10):
#
#         clouds = []
#         cloud_normals = []
#         cloud_labels = []
#
#         L = dataset.config.num_layers
#
#         for batch_i, batch in enumerate(loader):
#
#             # Print characteristics of input tensors
#             print('\nPoints tensors')
#             for i in range(L):
#                 print(batch.points[i].dtype, batch.points[i].shape)
#             print('\nNeigbors tensors')
#             for i in range(L):
#                 print(batch.neighbors[i].dtype, batch.neighbors[i].shape)
#             print('\nPools tensors')
#             for i in range(L):
#                 print(batch.pools[i].dtype, batch.pools[i].shape)
#             print('\nStack lengths')
#             for i in range(L):
#                 print(batch.lengths[i].dtype, batch.lengths[i].shape)
#             print('\nFeatures')
#             print(batch.features.dtype, batch.features.shape)
#             print('\nLabels')
#             print(batch.labels.dtype, batch.labels.shape)
#             print('\nAugment Scales')
#             print(batch.scales.dtype, batch.scales.shape)
#             print('\nAugment Rotations')
#             print(batch.rots.dtype, batch.rots.shape)
#             print('\nModel indices')
#             print(batch.model_inds.dtype, batch.model_inds.shape)
#
#             print('\nAre input tensors pinned')
#             print(batch.neighbors[0].is_pinned())
#             print(batch.neighbors[-1].is_pinned())
#             print(batch.points[0].is_pinned())
#             print(batch.points[-1].is_pinned())
#             print(batch.labels.is_pinned())
#             print(batch.scales.is_pinned())
#             print(batch.rots.is_pinned())
#             print(batch.model_inds.is_pinned())
#
#             show_input_batch(batch)
#
#         print('*******************************************')
#
#     _, counts = np.unique(dataset.input_labels, return_counts=True)
#     print(counts)
#
#
# def debug_batch_and_neighbors_calib(dataset, loader):
#     """Timing of generator function"""
#
#     t = [time.time()]
#     last_display = time.time()
#     mean_dt = np.zeros(2)
#
#     for epoch in range(10):
#
#         for batch_i, input_list in enumerate(loader):
#             # print(batch_i, tuple(points.shape),  tuple(normals.shape), labels, indices, in_sizes)
#
#             # New time
#             t = t[-1:]
#             t += [time.time()]
#
#             # Pause simulating computations
#             time.sleep(0.01)
#             t += [time.time()]
#
#             # Average timing
#             mean_dt = 0.9 * mean_dt + 0.1 * (np.array(t[1:]) - np.array(t[:-1]))
#
#             # Console display (only one per second)
#             if (t[-1] - last_display) > 1.0:
#                 last_display = t[-1]
#                 message = 'Step {:08d} -> Average timings (ms/batch) {:8.2f} {:8.2f} '
#                 print(message.format(batch_i,
#                                      1000 * mean_dt[0],
#                                      1000 * mean_dt[1]))
#
#         print('************* Epoch ended *************')
#
#     _, counts = np.unique(dataset.input_labels, return_counts=True)
#     print(counts)<|MERGE_RESOLUTION|>--- conflicted
+++ resolved
@@ -1432,10 +1432,7 @@
             with open(neighb_lim_file, 'wb') as file:
                 pickle.dump(neighb_lim_dict, file)
 
-<<<<<<< HEAD
         print('self.dataset.batch_limit', self.dataset.batch_limit, 'self.dataset.neighborhood_limits', self.dataset.neighborhood_limits)
-=======
->>>>>>> 096867a5
         print('Calibration done in {:.1f}s\n'.format(time.time() - t0))
         return
 

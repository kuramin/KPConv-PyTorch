--- conflicted
+++ resolved
@@ -97,11 +97,7 @@
     #       > 'last_XXX': Automatically retrieve the last trained model on dataset XXX
     #       > '(old_)results/Log_YYYY-MM-DD_HH-MM-SS': Directly provide the path of a trained model
 
-<<<<<<< HEAD
     chosen_log = 'results_copied/Log_2021-01-25_14-12-25_88perc'  # kuramin changed
-=======
-    chosen_log = 'results/Log_2021-01-22_02-11-38'  # kuramin changed
->>>>>>> 0abb72ef
 
     # Choose the index of the checkpoint to load OR None if you want to load the current checkpoint
     chkp_idx = None
